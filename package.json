--- conflicted
+++ resolved
@@ -4,11 +4,7 @@
     "company": "Elasticsearch BV"
   },
   "name": "marvel",
-<<<<<<< HEAD
-  "version": "1.0.3",
-=======
   "version": "1.0.3-SNAPSHOT",
->>>>>>> 2123c9cb
   "repository": {
     "type": "git",
     "url": "http://github.com/elasticsearch/elasticsearch-marvel.git"
