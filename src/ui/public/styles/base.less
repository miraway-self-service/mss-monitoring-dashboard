--- conflicted
+++ resolved
@@ -366,33 +366,6 @@
         width: 15px;
       }
     }
-<<<<<<< HEAD
-=======
-
-    .finder-hit-count, .finder-manage-object {
-      min-width: 80px;
-      padding: 5px;
-    }
-
-    .finder-hit-count {
-      flex: 1;
-      text-align: center;
-
-      span {
-        color: @kibanaGray3;
-      }
-    }
-
-    .finder-manage-object {
-      flex: 3;
-      text-align: left;
-      text-transform: capitalize;
-    }
-  }
-
-  .list-group-item-menu:hover {
-    background-color: transparent;
->>>>>>> 67ca0ccf
   }
 
   ul.li-striped {
