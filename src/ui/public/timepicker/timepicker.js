import html from 'ui/timepicker/timepicker.html';
import _ from 'lodash';
import dateMath from 'ui/utils/date_math';
import moment from 'moment';
import Notifier from 'ui/notify/notifier';
import 'ui/directives/input_datetime';
import 'ui/directives/inequality';
import 'ui/timepicker/quick_ranges';
import 'ui/timepicker/refresh_intervals';
import 'ui/timepicker/time_units';
import 'ui/timepicker/kbn_global_timepicker';
import uiModules from 'ui/modules';
let module = uiModules.get('ui/timepicker');
let notify = new Notifier({
  location: 'timepicker',
});


module.directive('kbnTimepicker', function (quickRanges, timeUnits, refreshIntervals) {
  return {
    restrict: 'E',
    scope: {
      from: '=',
      to: '=',
      mode: '=',
      interval: '=',
      activeTab: '='
    },
    template: html,
    controller: function ($scope) {
<<<<<<< HEAD
=======
      let init = function () {
        $scope.setMode($scope.mode);
      };

>>>>>>> 8f9ec7d9
      $scope.format = 'MMMM Do YYYY, HH:mm:ss.SSS';
      $scope.modes = ['quick', 'relative', 'absolute'];
      $scope.activeTab = $scope.activeTab || 'filter';

      if (_.isUndefined($scope.mode)) $scope.mode = 'quick';

      $scope.quickLists = _(quickRanges).groupBy('section').values().value();
      $scope.refreshLists = _(refreshIntervals).groupBy('section').values().value();

      $scope.relative = {
        count: 1,
        unit: 'm',
        preview: undefined,
        round: false
      };

      $scope.absolute = {
        from: moment(),
        to: moment()
      };

      $scope.units = timeUnits;

      $scope.relativeOptions = [
        {text: 'Seconds ago', value: 's'},
        {text: 'Minutes ago', value: 'm'},
        {text: 'Hours ago', value: 'h'},
        {text: 'Days ago', value: 'd'},
        {text: 'Weeks ago', value: 'w'},
        {text: 'Months ago', value: 'M'},
        {text: 'Years ago', value: 'y'},
      ];

      $scope.$watch('absolute.from', function (date) {
        if (_.isDate(date)) $scope.absolute.from = moment(date);
      });

      $scope.$watch('absolute.to', function (date) {
        if (_.isDate(date)) $scope.absolute.to = moment(date);
      });

      $scope.setMode = function (thisMode) {
        switch (thisMode) {
          case 'quick':
            break;
          case 'relative':
            let fromParts = $scope.from.toString().split('-');
            let relativeParts = [];

            // Try to parse the relative time, if we can't use moment duration to guestimate
            if ($scope.to.toString() === 'now' && fromParts[0] === 'now' && fromParts[1]) {
              relativeParts = fromParts[1].match(/([0-9]+)([smhdwMy]).*/);
            }
            if (relativeParts[1] && relativeParts[2]) {
              $scope.relative.count = parseInt(relativeParts[1], 10);
              $scope.relative.unit = relativeParts[2];
            } else {
              let duration = moment.duration(moment().diff(dateMath.parse($scope.from)));
              let units = _.pluck(_.clone($scope.relativeOptions).reverse(), 'value');
              if ($scope.from.toString().split('/')[1]) $scope.relative.round = true;
              for (let i = 0; i < units.length; i++) {
                let as = duration.as(units[i]);
                if (as > 1) {
                  $scope.relative.count = Math.round(as);
                  $scope.relative.unit = units[i];
                  break;
                }
              }
            }

            if ($scope.from.toString().split('/')[1]) $scope.relative.round = true;
            $scope.formatRelative();

            break;
          case 'absolute':
            $scope.absolute.from = dateMath.parse($scope.from || moment().subtract('minutes', 15));
            $scope.absolute.to = dateMath.parse($scope.to || moment(), true);
            break;
        }

        $scope.mode = thisMode;
      };

      $scope.setQuick = function (from, to) {
        $scope.from = from;
        $scope.to = to;
      };

      $scope.setToNow = function () {
        $scope.absolute.to = moment();
      };

      $scope.formatRelative = function () {
        let parsed = dateMath.parse(getRelativeString());
        $scope.relative.preview =  parsed ? parsed.format($scope.format) : undefined;
        return parsed;
      };

      $scope.applyRelative = function () {
        $scope.from = getRelativeString();
        $scope.to = 'now';
      };

      function getRelativeString() {
        return 'now-' + $scope.relative.count + $scope.relative.unit + ($scope.relative.round ? '/' + $scope.relative.unit : '');
      }

      $scope.applyAbsolute = function () {
        $scope.from = moment($scope.absolute.from);
        $scope.to = moment($scope.absolute.to);
      };

      $scope.setRefreshInterval = function (interval) {
        interval = _.clone(interval || {});
        notify.log('before: ' + interval.pause);
        interval.pause = (interval.pause == null || interval.pause === false) ? false : true;

        notify.log('after: ' + interval.pause);

        $scope.interval = interval;
      };

      $scope.setMode($scope.mode);
    }
  };
});<|MERGE_RESOLUTION|>--- conflicted
+++ resolved
@@ -28,13 +28,6 @@
     },
     template: html,
     controller: function ($scope) {
-<<<<<<< HEAD
-=======
-      let init = function () {
-        $scope.setMode($scope.mode);
-      };
-
->>>>>>> 8f9ec7d9
       $scope.format = 'MMMM Do YYYY, HH:mm:ss.SSS';
       $scope.modes = ['quick', 'relative', 'absolute'];
       $scope.activeTab = $scope.activeTab || 'filter';
