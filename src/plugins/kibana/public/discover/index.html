<div ng-controller="discover" class="app-container">
  <navbar name="discover-options" class="kibana-nav-options">
    <div class="kibana-nav-info">
      <span ng-show="opts.savedSearch.id" class="kibana-nav-info-title">
        <span ng-bind="::opts.savedSearch.title"></span>
        <i aria-label="Reload Saved Search" tooltip="Reload Saved Search" ng-click="resetQuery();" class="fa fa-undo small"></i>
      </span>

      <strong class="discover-info-hits">{{(hits || 0) | number:0}}</strong>
      <ng-pluralize count="hits" when="{'1':'hit', 'other':'hits'}"></ng-pluralize>
    </div>
    <div class="kibana-nav-actions button-group" role="toolbar">
      <button
        ng-click="newQuery()"
        aria-label="New Search">
        <span>New</span>
      </button>
      <button
<<<<<<< HEAD
        ng-click="kbnTopNavbar.toggle('save');"
        ng-class="{active: kbnTopNavbar.is('save')}"
        aria-haspopup="false"
        aria-expanded="{{ kbnTopNavbar.is('save') }}"
=======
        ng-click="configTemplate.toggle('save');"
        ng-class="{active: configTemplate.is('save')}"
        aria-haspopup="true"
        aria-expanded="{{ configTemplate.is('save') }}"
>>>>>>> f7a50e03
        aria-label="Save Search">
        <span>Save</span>
      </button>
      <button
<<<<<<< HEAD
        aria-haspopup="false"
        aria-expanded="{{ kbnTopNavbar.is('load') }}"
        ng-click="kbnTopNavbar.toggle('load');"
        ng-class="{active: kbnTopNavbar.is('load')}"
=======
        aria-haspopup="true"
        aria-expanded="{{ configTemplate.is('load') }}"
        ng-click="configTemplate.toggle('load');"
        ng-class="{active: configTemplate.is('load')}"
>>>>>>> f7a50e03
        aria-label="Load Saved Search">
        <span>Open</span>
      </button>
      <button
        aria-label="Share Search"
<<<<<<< HEAD
        aria-haspopup="false"
        aria-expanded="{{ kbnTopNavbar.is('share') }}"
        ng-class="{active: kbnTopNavbar.is('share')}"
        ng-click="kbnTopNavbar.toggle('share');">
=======
        aria-haspopup="true"
        aria-expanded="{{ configTemplate.is('share') }}"
        ng-class="{active: configTemplate.is('share')}"
        ng-click="configTemplate.toggle('share');">
>>>>>>> f7a50e03
        <span>Share</span>
      </button>
    <div class="chrome-actions" kbn-chrome-append-nav-controls></div>
    </div>
  </navbar>
  <kbn-top-navbar templates="configTemplates"></kbn-top-navbar>
  <navbar name="discover-search">
    <form role="form" class="fill inline-form" ng-submit="fetch()" name="discoverSearch">
      <div class="typeahead" kbn-typeahead="discover">
        <div class="input-group"
          ng-class="discoverSearch.$invalid ? 'has-error' : ''">
          <input
            parse-query
            input-focus
            kbn-typeahead-input
            ng-model="state.query"
            placeholder="Search..."
            aria-label="Search input"
            type="text"
            class="form-control">
          <button type="submit"
            ng-disabled="discoverSearch.$invalid"
            aria-label="Search">
            <span aria-hidden="true" class="fa fa-search"></span></button>
        </div>
        <kbn-typeahead-items></kbn-typeahead-items>
      </div>
    </form>
    <div class="button-group" role="toolbar"></div>
  </navbar>


  <div class="container-fluid" role="main">
    <div class="row">
      <filter-bar state="state"></filter-bar>
    </div>
    <div class="row">
      <div class="col-md-2 sidebar-container collapsible-sidebar">
        <disc-field-chooser
          columns="state.columns"
          refresh="refreshFieldList"
          hits="rows"
          field-counts="fieldCounts"
          filter="filterQuery"
          index-pattern="searchSource.get('index')"
          index-pattern-list="opts.indexPatternList"
          state="state">
        </disc-field-chooser>
      </div>

      <div class="discover-wrapper col-md-10">
        <div class="discover-content">
          <!-- no results -->
          <div ng-show="resultState === 'none'">
              <div class="col-md-10 col-md-offset-1">

                <h1>No results found <i aria-hidden="true" class="fa fa-meh-o"></i></h1>

                <p>
                  Unfortunately I could not find any results matching your search. I tried really hard. I looked all over the place and frankly, I just couldn't find anything good. Help me, help you. Here are some ideas:
                </p>

                <div class="shard-failures" ng-show="failures">
                  <h3>Shard Failures</h3>
                  <p>The following shard failures ocurred:</p>
                  <ul>
                    <li ng-repeat="failure in failures | limitTo: failuresShown"><strong>Index:</strong> {{failure.index}} <strong>Shard:</strong> {{failure.shard}} <strong>Reason:</strong> {{failure.reason}} </li>
                  </ul>
                  <a ng-click="showAllFailures()" ng-if="failures.length > failuresShown" title="Show More">Show More</a>
                  <a ng-click="showLessFailures()" ng-if="failures.length === failuresShown && failures.length > 5" title="Show Less">Show Less</a>
                </div>

                <div ng-show="opts.timefield">
                  <p>
                    <h3>Expand your time range</h3>
                    <p>I see you are looking at an index with a date field. It is possible your query does not match anything in the current time range, or that there is no data at all in the currently selected time range. Click the button below to open the time picker. For future reference you can open the time picker by clicking the <a class="btn btn-xs navbtn" ng-click="toggleTimepicker(); toggledTimepicker = !toggledTimepicker" aria-expanded="{{toggledTimepicker}}" aria-label="time picker">time picker <i aria-hidden="true" class="fa fa-clock-o"></i></a> in the top right corner of your screen.
                  </p>
                </div>

                <h3>Refine your query</h3>
                <p>
                  The search bar at the top uses Elasticsearch's support for Lucene <a href="http://www.elastic.co/guide/en/elasticsearch/reference/current/query-dsl-query-string-query.html#query-string-syntax" target="_blank">Query String syntax</a>. Let's say we're searching web server logs that have been parsed into a few fields.
                </p>

                <p>
                  <h4>Examples:</h4>
                  Find requests that contain the number 200, in any field:
                  <pre>200</pre>

                  Or we can search in a specific field. Find 200 in the status field:
                  <pre>status:200</pre>

                  Find all status codes between 400-499:
                  <pre>status:[400 TO 499]</pre>

                  Find status codes 400-499 with the extension php:
                  <pre>status:[400 TO 499] AND extension:PHP</pre>

                  Or HTML
                  <pre>status:[400 TO 499] AND (extension:php OR extension:html)</pre>
                </p>

              </div>
          </div>

          <!-- loading -->
          <div ng-show="resultState === 'loading'">
            <div class="discover-overlay">
              <h2>Searching</h2>
              <div ng-show="fetchStatus">{{fetchStatus.complete}}/{{fetchStatus.total}}</div>
            </div>
          </div>

          <!-- result -->
          <div class="results" ng-show="resultState === 'ready'">
            <div class="discover-timechart" ng-if="opts.timefield">
              <header>
                <center class="small">
                  <span tooltip="To change the time, click the clock icon in the navigation bar">{{timeRange.from | moment}} - {{timeRange.to | moment}}</span>

                  &mdash;

                  <span class="results-interval" ng-hide="showInterval">
                    <a
                      ng-click="toggleInterval()">
                      {{ intervalName }}
                    </a>
                  </span>

                  <span ng-show="showInterval" class="results-interval form-inline">
                    <select
                      class="form-control"
                      ng-model="state.interval"
                      ng-options="interval.val as interval.display for interval in intervalOptions | filter: intervalEnabled"
                      >
                    </select>
                  </span>
                </center>

              </header>

              <visualize
                 ng-if="vis && rows.length != 0"
                 vis="vis"
                 ui-state="uiState"
                 es-resp="mergedEsResp"
                 search-source="searchSource">
               </visualize>
            </div>

            <div class="discover-table" fixed-scroll>
              <doc-table
                hits="rows"
                index-pattern="indexPattern"
                sorting="state.sort"
                columns="state.columns"
                infinite-scroll="true"
                filter="filterQuery">
              </doc-table>

              <div ng-if="rows.length == opts.sampleSize" class="discover-table-footer">
                <center>
                  These are the first {{opts.sampleSize}} documents matching
                  your search, refine your search to see others.
                  <a ng-click="toTop()" title="Back to top">Back to top.</a>
                </center>
              </div>
            </div>
          </div>
        </div>
      </div>
    </div>
  </div>
</div><|MERGE_RESOLUTION|>--- conflicted
+++ resolved
@@ -16,48 +16,27 @@
         <span>New</span>
       </button>
       <button
-<<<<<<< HEAD
         ng-click="kbnTopNavbar.toggle('save');"
         ng-class="{active: kbnTopNavbar.is('save')}"
-        aria-haspopup="false"
+        aria-haspopup="true"
         aria-expanded="{{ kbnTopNavbar.is('save') }}"
-=======
-        ng-click="configTemplate.toggle('save');"
-        ng-class="{active: configTemplate.is('save')}"
-        aria-haspopup="true"
-        aria-expanded="{{ configTemplate.is('save') }}"
->>>>>>> f7a50e03
         aria-label="Save Search">
         <span>Save</span>
       </button>
       <button
-<<<<<<< HEAD
-        aria-haspopup="false"
+        aria-haspopup="true"
         aria-expanded="{{ kbnTopNavbar.is('load') }}"
         ng-click="kbnTopNavbar.toggle('load');"
         ng-class="{active: kbnTopNavbar.is('load')}"
-=======
-        aria-haspopup="true"
-        aria-expanded="{{ configTemplate.is('load') }}"
-        ng-click="configTemplate.toggle('load');"
-        ng-class="{active: configTemplate.is('load')}"
->>>>>>> f7a50e03
         aria-label="Load Saved Search">
         <span>Open</span>
       </button>
       <button
         aria-label="Share Search"
-<<<<<<< HEAD
-        aria-haspopup="false"
+        aria-haspopup="true"
         aria-expanded="{{ kbnTopNavbar.is('share') }}"
         ng-class="{active: kbnTopNavbar.is('share')}"
         ng-click="kbnTopNavbar.toggle('share');">
-=======
-        aria-haspopup="true"
-        aria-expanded="{{ configTemplate.is('share') }}"
-        ng-class="{active: configTemplate.is('share')}"
-        ng-click="configTemplate.toggle('share');">
->>>>>>> f7a50e03
         <span>Share</span>
       </button>
     <div class="chrome-actions" kbn-chrome-append-nav-controls></div>
