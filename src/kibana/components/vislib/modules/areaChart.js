define(function (require) {
  var d3 = require('d3');
  var $ = require('jquery');
  var _ = require('lodash');

  var getSelection = require('components/vislib/utils/selection');
  var injectZeros = require('components/vislib/utils/zeroInjection');
  var getLegend = require('components/vislib/modules/legend');
  var getColor = require('components/vislib/utils/colorspace');

  return function area(elem, config) {
    if (typeof config === 'undefined') {
      config = {};
    }

    var chart = {};

<<<<<<< HEAD
    /* ***** Chart Options ***** */
    var addLegend = config.addLegend || false;
    var addTooltip = config.addTooltip || false;
    var shareYAxis = config.shareYAxis || false;
    /* ************************* */
=======
    var addLegend = config.addLegend || true;
    var addTooltip = config.addTooltip || true;
    var shareYAxis = config.shareYAxis || false;
    var isStacked = config.isStacked || false;
>>>>>>> cf06a18a

    /* ***** Chart Flags ******* */
    var destroyFlag = false;
    /* ************************* */

<<<<<<< HEAD
    /* ***** Chart Globals ******* */
    var dispatch = d3.dispatch('hover', 'click', 'mouseenter', 'mouseleave', 'mouseout', 'mouseover', 'brush');
    var $elem = $(elem); // cached jquery version of element
=======
    var dispatch = d3.dispatch('hover', 'click', 'mouseenter', 'mouseleave',
      'mouseout', 'mouseover', 'brush');
    var $elem = $(elem); // cached jquery version of elemen
>>>>>>> cf06a18a
    var latestData;
    var prevSize;
    var xValue = function (d, i) {
      return d.x;
    };
    var yValue = function (d, i) {
<<<<<<< HEAD
      return d.y;
    };
    /* ************************* */

    var margin = { top: 35, right: 15, bottom: 35, left: 50 };
    var vis = d3.select(elem);
    var height;
    var width;
    var chartwrapper;
    var selection;
    var selectors;
    var colDomain;
    var getColors;
    var legend;
    var tip;
    var allLayers;
    var color = d3.scale.category10();
    var mousemove;
    var scrolltop;
    var allItms = false;

    chart.render = function (data) {
      try {
        if (!data) {
          throw new Error('No valid data');
        }
        if (!elem) {
          throw new Error('No elem provided');
        }

        // store a copy of the data sent to render, so that it can be resent with .resize()
        latestData = data;

        // removes elements to redraw the chart on subsequent calls
        d3.select(elem)
          .selectAll('*')
          .remove();

        var chartWrapper = chart.getChartWrapper(elem)[0][0],
          selection = chart.getSelection(chartWrapper, latestData);

        return chart.getVisualization(selection);
      } catch (error) {
        console.group('chart.render: ' + error);
      }
=======
      if (isStacked) {
        return d.y0 + d.y;
      }
      return d.y;
    };

    /*
     Renders the chart to the HTML element
     */
    chart.render = function (data) {
      try {
        if (!data) {
          throw new Error('No valid data');
        }
        if (!elem) {
          throw new Error('No elem provided');
        }

        // store a copy of the data sent to render, so that it can be resent with .resize()
        latestData = data;

        // removes elements to redraw the chart on subsequent calls
        d3.select(elem)
          .selectAll('*')
          .remove();

        var chartWrapper = chart.getChartWrapper(elem)[0][0];
        var selection = chart.getSelection(chartWrapper, latestData);

        return chart.getVisualization(selection);
      } catch (error) {
        console.group('chart.render: ' + error);
      }
    };

    /*
     Creates the d3 visualization
     */
    chart.getVisualization = function (selection) {
      try {
        if (!selection) {
          throw new Error('No valid selection');
        }

        if (destroyFlag) {
          throw new Error('You destroyed the chart and tried to use it again');
        }

        var colors = chart.getColors(selection);

        // Calculates the max Y axis value for all Charts
        if (shareYAxis) {
          var yAxisMax = chart.getYAxisMax(selection);
        }

        // Adds the legend
        if (addLegend) {
          var legend = getLegend(elem, colors, chart);
        }

        // Adds tooltips
        if (addTooltip) {
          var tip = chart.getTooltip(elem);
        }

        return selection.each(function (d, i) {
          var that = this;

          chart.createAreaChart({
            'data': d,
            'index': i,
            'this': that,
            'colors': colors,
            'tip': tip,
            'yAxisMax': yAxisMax,
            'isStacked': isStacked
          });
        });
      } catch (error) {
        console.group('chart.getVisualization: ' + error);
      }
    };

    chart.getTooltip = function (elem) {
      try {
        if (!elem) {
          throw new Error('No valid elem');
        }

        var tooltipDiv;

        tooltipDiv = d3.select(elem)
          .append('div')
          .attr('class', 'k4tip');

        return tooltipDiv;
      } catch (error) {
        console.group('chart.getTooltip: ' + error);
      }
    };

    chart.getChartWrapper = function (elem) {
      try {
        if (!elem) {
          throw new Error('No valid elem');
        }

        var chartWrapper = d3.select(elem)
          .append('div');

        chartWrapper
          .attr('class', 'chartwrapper')
          .style('height', $(elem)
            .height() + 'px');

        return chartWrapper;
      } catch (error) {
        console.group('chart.getChartWrapper: ' + error);
      }
    };

    chart.getSelection = function (elem, data) {
      try {
        if (!elem) {
          throw new Error('No valid elem');
        }
        if (!data) {
          throw new Error('No valid data');
        }

        var selection = d3.selectAll(getSelection(elem, data));

        return selection;
      } catch (error) {
        console.group('chart.getSelection: ' + error);
      }
    };

    chart.getColors = function (selection) {
      try {
        if (!selection) {
          throw new Error('No valid selection');
        }

        var colorDomain = chart.getColorDomain(selection);
        var lengthOfColorDomain = colorDomain.length;
        var colorArray = getColor(lengthOfColorDomain);
        var colorDict;

        colorDict = chart.getColorDict(colorDomain, colorArray);

        return colorDict;
      } catch (error) {
        console.group('chart.getColors: ' + error);
      }
    };

    chart.getColorDict = function (colorDomain, colorArray) {
      try {
        if (!colorDomain) {
          throw new Error('No valid colorDomain');
        }
        if (!colorArray) {
          throw new Error('No valid colorArray');
        }

        var colorDict;

        colorDict = _.zipObject(colorDomain, colorArray);

        return colorDict;
      } catch (error) {
        console.group('chart.getColorDict' + error);
      }
>>>>>>> cf06a18a
    };

    /* Color domain */
    chart.getColorDomain = function (selection) {
      try {
        if (!selection) {
          throw new Error('No valid selection');
        }

        var items = [];

        selection.each(function (d) {
          d.series.forEach(function (label) {
            if (label.label) {
              items.push(label.label);
            } else {
              items.push(d.yAxisLabel);
            }
          });
        });

        items = _.uniq(items);
        return items;
      } catch (error) {
        console.group('chart.getColorDomain: ' + error);
      }
    };

    chart.getVisualization = function (selection) {
      try {
        if (!selection) {
          throw new Error('No valid selection');
        }

        if (destroyFlag) {
          throw new Error('You destroyed the chart and tried to use it again');
        }

        var colors = chart.getColors(selection);

        // Calculates the max Y axis value for all Charts
        if (shareYAxis) {
          var yAxisMax = chart.getYAxisMax(selection);
        }

        // Adds the legend
        if (addLegend) {
          var legend = getLegend(elem, colors, chart);
        }

        // Adds tooltips
        if (addTooltip) {
          var tip = chart.getTooltip(elem);
        }

        return selection.each(function (d, i) {
          var that = this;

          chart.createLineChart({
            'data': d,
            'index': i,
            'this': that,
            'colors': colors,
            'tip': tip,
            'yAxisMax': yAxisMax
          });
        });
      } catch (error) {
        console.group('chart.getVisualization: ' + error);
      }
    };

    /* Function for global yAxis */
    chart.getYAxisMax = function (selection) {
      try {
        if (!selection) {
          throw new Error('No valid selection');
        }

        var yArray = [];
        var stack = d3.layout.stack()
          .values(function (d) { return d.values; });

        selection.each(function (d) {
          d = injectZeros(d);
          return d3.max(stack(d.series), function (layer) {
            return d3.max(layer.values, function (e) {
              if (isStacked) {
                return yArray.push(e.y0 + e.y);
              }
              return yArray.push(e.y);
            });
          });
        });

        return d3.max(yArray);
      } catch (error) {
        console.group('chart.getYAxisMax: ' + error);
      }
    };

    chart.getTooltip = function (elem) {
      try {
        if (!elem) {
          throw new Error('No valid elem');
        }

        var tooltipDiv;

        tooltipDiv = d3.select(elem)
          .append('div')
          .attr('class', 'k4tip');

        return tooltipDiv;
      } catch (error) {
        console.group('chart.getTooltip: ' + error);
      }
    };

    chart.getChartWrapper = function (elem) {
      try {
        if (!elem) {
          throw new Error('No valid elem');
        }

        var chartWrapper = d3.select(elem)
          .append('div');

        chartWrapper
          .attr('class', 'chartwrapper')
          .style('height', $(elem)
            .height() + 'px');

        return chartWrapper;
      } catch (error) {
        console.group('chart.getChartWrapper: ' + error);
      }
    };

    chart.getSelection = function (elem, data) {
      try {
        if (!elem) {
          throw new Error('No valid elem');
        }
        if (!data) {
          throw new Error('No valid data');
        }

        var selection = d3.selectAll(getSelection(elem, data));

        return selection;
      } catch (error) {
        console.group('chart.getSelection: ' + error);
      }
    };

    chart.getColors = function (selection) {
      try {
        if (!selection) {
          throw new Error('No valid selection');
        }

        var colorDomain = chart.getColorDomain(selection),
          lengthOfColorDomain = colorDomain.length,
          colorArray = getColor(lengthOfColorDomain),
          colorDict;

        colorDict = chart.getColorDict(colorDomain, colorArray);

        return colorDict;
      } catch (error) {
        console.group('chart.getColors: ' + error);
      }
    };

    chart.getColorDict = function (colorDomain, colorArray) {
      try {
        if (!colorDomain) {
          throw new Error('No valid colorDomain');
        }
        if (!colorArray) {
          throw new Error('No valid colorArray');
        }

        var colorDict;

        colorDict = _.zipObject(colorDomain, colorArray);

        return colorDict;
      } catch (error) {
        console.group('chart.getColorDict' + error);
      }
    };

    /* Color domain */
    chart.getColorDomain = function (selection) {
      try {
        if (!selection) {
          throw new Error('No valid selection');
        }

        var items = [];

        selection.each(function (d) {
          d.series.forEach(function (label) {
            if (label.label) {
              items.push(label.label);
            } else {
              items.push(d.yAxisLabel);
            }
          });
        });

        items = _.uniq(items);
        return items;
      } catch (error) {
        console.group('chart.getColorDomain: ' + error);
      }
    };

    /* Function for global yAxis */
    chart.getYAxisMax = function (selection) {
      try {
        if (!selection) {
          throw new Error('No valid selection');
        }

        var yArray = [];

        selection.each(function (d) {
          return d3.max(d.series, function (layer) {
            return d3.max(layer.values, function (d) {
              yArray.push(d.y);
            });
          });
        });

        return d3.max(yArray);
      } catch (error) {
        console.group('chart.getYAxisMax: ' + error);
      }
    };

    chart.getBounds = function (data) {
      try {
        if (!data) {
          throw new Error('No valid data');
        }

        var bounds = [];

        data.series.map(function (series) {
          series.values.map(function (d, i) {
            bounds.push({
              x: xValue.call(series, d, i),
              y: yValue.call(series, d, i)
            });
          });
        });

        return bounds;
      } catch (error) {
        console.group('chart.getBounds: ' + error);
      }
    };

    chart.createAreaChart = function (args) {
      if (typeof args === 'undefined') {
        args = {};
      }

      var data = injectZeros(args.data);
      var that = args.this;
      var colors = args.colors;
      var tip = args.tip;
      var yAxisMax = args.yAxisMax;
      var isStacked = args.isStacked;

      var xAxisLabel = data.xAxisLabel;
      var yAxisLabel = data.yAxisLabel;
      var label = data.label;
      var xAxisFormatter = data.xAxisFormatter;
      var yAxisFormatter = data.yAxisFormatter;
      var tooltipFormatter = data.tooltipFormatter;

      var vis = d3.select(elem);
      var allLayers = vis.selectAll('path');
      var allItms = d3.select('.legendwrapper')
          .selectAll('li.legends');
      var scrolltop = document.body.scrollTop;
      var mousemove;

      var elemWidth = parseInt(d3.select(that)
        .style('width'), 10);
      var elemHeight = parseInt(d3.select(that)
        .style('height'), 10);
      var margin = { top: 35, right: 15, bottom: 35, left: 50 };
      var width = elemWidth - margin.left - margin.right;
      var height = elemHeight - margin.top - margin.bottom;
      var seriesData = [];
      var brush;

      // adds the label value to each data point
      // within the values array for displaying in the tooltip
      data.series.forEach(function (d) {
        d.values.forEach(function (e) {
          e.label = d.label;
        });
      });

      data.series.map(function (series) {
        seriesData.push(series);
      });

      var stack = d3.layout.stack()
        .values(function (d) { return d.values; });

      var stackedSeriesData = stack(seriesData);

      var xTickScale = d3.scale.linear()
        .clamp(true)
        .domain([80, 300, 800])
        .range([0, 2, 4]);

      var xTickN = Math.floor(xTickScale(width));

      var yTickScale = d3.scale.linear()
        .clamp(true)
        .domain([20, 40, 1000])
        .range([0, 1, 10]);

      var yTickN = Math.floor(yTickScale(height));

      var xScale = d3.time.scale()
        .domain(d3.extent(
          chart.getBounds(data),
          function (d) {
            return d.x;
          }
        ))
        .range([0, width]);

      var yScale = d3.scale.linear()
        .range([height, 0]);

      var xAxis = d3.svg.axis()
        .scale(xScale)
        .ticks(xTickN)
        .tickPadding(5)
        .tickFormat(xAxisFormatter)
        .orient('bottom');

      var yAxis = d3.svg.axis()
        .scale(yScale)
        .ticks(yTickN)
        .tickPadding(4)
        .tickFormat(yAxisFormatter)
        .orient('left');

      var area = d3.svg.area()
        .x(X)
        .y0(Y0)
        .y1(Y);

      var line = d3.svg.line()
        .interpolate('linear')
        .x(X)
        .y(Y);

      // setting the y scale domain
      if (shareYAxis) {
        yScale.domain([0, yAxisMax])
          .nice(yTickN);
      } else {
        yScale
          .domain([0, d3.max(chart.getBounds(data), function (d) {
            return d.y;
          })])
          .nice(yTickN);
      }

      var svg = d3.select(that)
        .append('svg')
        .attr('class', 'canvas')
        .attr('width', '100%')
        .attr('height', '100%');

      var g = svg.append('g')
        .attr('transform', 'translate(' + margin.left + ',' + margin.top + ')');

      // background rect
      g.append('rect')
        .attr('class', 'chart-bkgd')
        .attr('width', width)
        .attr('height', height);

      g.append('g')
        .attr('class', 'x axis')
        .attr('transform', 'translate(0,' + height + ')')
        .call(xAxis)
        .selectAll('text')
        .call(chart.tickText, width)
        .on('mouseover', function (d) {
          var hh = tip[0][0].scrollHeight;

          mousemove = {
            left: d3.event.pageX,
            top: d3.event.pageY
          };
          scrolltop = document.body.scrollTop;

          d3.select(that)
            .style('cursor', 'default');
          return tip.datum(d)
            .text(d)
            .style('top', mousemove.top - scrolltop - hh / 2 + 'px')
            .style('left', mousemove.left + 20 + 'px')
            .style('visibility', 'visible');
        })
        .on('mouseout', function () {
          d3.select(that)
            .classed('hover', false)
            .style('stroke', null);
          tip.style('visibility', 'hidden');
        });

      g.append('g')
        .attr('class', 'y axis')
        .call(yAxis);

      // Axis labels
      g.append('text')
        .attr('class', 'x-axis-label')
        .attr('text-anchor', 'middle')
        .attr('x', width / 2)
        .attr('y', height + 30)
        .text(xAxisLabel);

      g.append('text')
        .attr('class', 'y-axis-label')
        .attr('text-anchor', 'middle')
        .attr('x', -height / 2)
        .attr('y', -40)
        .attr('dy', '.75em')
        .attr('transform', 'rotate(-90)')
        .text(yAxisLabel);

      // Chart title
      g.append('text')
        .attr('class', 'charts-label')
        .attr('text-anchor', 'middle')
        .attr('x', width / 2)
        .attr('y', -10)
        .text(label)
        .call(chart.tickText, width)
        .on('mouseover', function (d) {
          var hh = tip[0][0].scrollHeight;

          mousemove = {
            left: d3.event.pageX,
            top: d3.event.pageY
          };
          scrolltop = document.body.scrollTop;

          d3.select(that)
            .style('cursor', 'default');
          return tip.text(d.label)
            .style('top', mousemove.top - scrolltop - hh / 2 + 'px')
            .style('left', mousemove.left + 20 + 'px')
            .style('visibility', 'visible');
        })
        .on('mouseout', function () {
          d3.select(that)
            .classed('hover', false)
            .style('stroke', null);
          tip.style('visibility', 'hidden');
        });

      var lines = g.selectAll('.lines')
        .data(stackedSeriesData)
        .enter()
        .append('g');

//      lines.append('path')
//        .attr('class', function (d) {
//          return 'rl rl-' + chart.getClassName(d.label, yAxisLabel);
//        })
//        .attr('d', function (d) {
//          return line(d.values);
//        })
//        .attr('fill', 'none')
//        .attr('stroke', function (d) {
//          return d.label ? colors[d.label] : colors[yAxisLabel];
//        })
//        .style('stroke-width', '3px');

      lines.append('path')
        .attr('class', function (d) {
          return 'rl rl-' + chart.getClassName(d.label, yAxisLabel);
        })
        .attr('d', function (d) {
          return area(d.values);
        })
        .style('fill', function (d) {
          return d.label ? colors[d.label] : colors[yAxisLabel];
        })
        .style('stroke', 'none')
//        .style('stroke', function (d) {
//          return d.label ? colors[d.label] : colors[yAxisLabel];
//        })
//        .style('stroke-width', '3px')
//        .style('opacity', 1);
        .style('opacity', 1);

      var layer = g.selectAll('.layer')
        .data(seriesData)
        .enter()
        .append('g')
        .attr('class', function (d) {
          return 'r' + d.label;
        })
        .attr('stroke', function (d) {
          return d.label ? colors[d.label] : colors[yAxisLabel];
        });

      var circle = layer.selectAll('.points')
        .data(function (d) {
          return d.values;
        })
        .enter()
        .append('circle')
        .attr('class', 'point')
        .attr('cx', function (d) {
          return xScale(d.x);
        })
        .attr('cy', function (d) {
          if (isStacked) {
            return yScale(d.y0 + d.y);
          }
          return yScale(d.y);
        })
        /* css styling */
        .attr('r', 8)
        .attr('fill', '#ffffff')
        .attr('stroke', function (d) {
          return d.label ? colors[d.label] : colors[yAxisLabel];
        })
        .attr('stroke-width', 3.5)
        .attr('opacity', 0)
        .on('mouseover', function (d, i) {
          var point = d3.select(this);
          var layerClass = '.rl-' + chart.getClassName(d.label, yAxisLabel);

          point.attr('opacity', 1)
            .classed('hover', true)
            .style('cursor', 'pointer');

          // highlight chart layer
          allLayers = vis.selectAll('.rl');
          allLayers.style('opacity', 0.3);

          vis.selectAll(layerClass)
            .style('opacity', 1);

          // highlight legend item
          if (allItms) {
            allItms.style('opacity', 0.3);

            var itm = d3.select('.legendwrapper')
              .select(layerClass)
              .style('opacity', 1);
          }

          dispatch.hover({
            value: yValue(d, i),
            point: d,
            pointIndex: i,
            series: data.series,
            config: config,
            data: latestData,
            e: d3.event
          });
          d3.event.stopPropagation();
        })
        .on('mousemove', function (d) {
          var datum, hh = tip[0][0].scrollHeight;

          mousemove = {
            left: d3.event.pageX,
            top: d3.event.pageY
          };
          scrolltop = document.body.scrollTop;

          if (typeof d.label !== 'undefined') {
            datum = {
              label: d.label,
              x: d.x,
              y: d.y
            };
          } else {
            datum = {
              x: d.x,
              y: d.y
            };
          }

          tip.datum(datum)
            .text(tooltipFormatter)
            .style('top', mousemove.top - scrolltop - hh / 2 + 'px')
            .style('left', mousemove.left + 20 + 'px')
            .style('visibility', 'visible');
        })
        .on('click', function (d, i) {
          dispatch.click({
            value: yValue(d, i),
            point: d,
            pointIndex: i,
            series: data.series,
            config: config,
            data: latestData,
            e: d3.event
          });
          d3.event.stopPropagation();
        })
        .on('mouseout', function () {
          var point = d3.select(this);
          point.attr('opacity', 0);
          if (addTooltip) {
            tip.style('visibility', 'hidden');
          }
          allLayers.style('opacity', 1);
          allItms.style('opacity', 1);
        });

      if (addTooltip) {
        // **** hilite series on hover
//        allLayers = vis.selectAll('path');
        lines.on('mouseover', function (d) {
          // highlight chart layer
          allLayers.style('opacity', 0.3);
          var layerClass = '.rl-' + chart.getClassName(d.label, yAxisLabel);
          var myLayer = vis.selectAll(layerClass)
            .style('opacity', 1);

          // stroke this rect
          d3.select(this)
            .classed('hover', true)
            .style('stroke', '#333')
            .style('cursor', 'pointer');

          // hilite legend item
          if (allItms) {
            allItms.style('opacity', 0.3);
            var itm = d3.select('.legendwrapper')
              .select(layerClass)
              .style('opacity', 1);
          }
        });
      }

      /* Event Selection: BRUSH */
      brush = d3.svg.brush()
        .x(xScale)
        .on('brushend', function brushend() {
          var selected, start, lastVal, end, selectedRange;

          // selected is used to determine the range for ordinal scales
          selected = xScale.domain()
            .filter(function (d) {
              return (brush.extent()[0] <= xScale(d)) && (xScale(d) <= brush.extent()[1]);
            });

          start = selected[0];
          lastVal = selected.length - 1;
          end = selected[lastVal];
          selectedRange = [start, end];

          return brush.extent()[0] instanceof Date ?
            dispatch.brush({
              range: brush.extent(),
              config: config,
              e: d3.event,
              data: latestData
            }) :
            dispatch.brush({
              range: selectedRange,
              config: config,
              e: d3.event,
              data: latestData
            });
        });

      if (dispatch.on('brush')) {
        g.append('g')
          .attr('class', 'brush')
          .call(brush)
          .selectAll('rect')
          .attr('height', height);
      }
      /* ************************** */

      lines.on('mouseout', function () {
        allLayers.style('opacity', 1);
        allItms.style('opacity', 1);
      });

      function X(d) {
        return xScale(d.x);
      }

      function Y(d) {
        if (isStacked) {
          return yScale(d.y0 + d.y);
        }
        return yScale(d.y);
      }

      function Y0(d) {
        if (isStacked) {
          return yScale(d.y0);
        }
        return height;
      }

      return svg;
    };

    // getters / setters
    chart.resize = _.debounce(function () {
      if (latestData) {
        chart.render(latestData);
      }
    }, 200);

    // enable auto-resize
    (function checkSize() {
      var size = $elem.width() + ':' + $elem.height();
      if (prevSize !== size) {
        chart.resize();
      }
      prevSize = size;
      setTimeout(checkSize, 250);
    }());

    /* Function for truncating x axis tick labels */
    chart.tickText = function (text, width) {
      var n = text[0].length,
        maxw = width / n * 0.9,
        tickn = Math.floor(maxw);
      text.each(function () {
        var text = d3.select(this),
          length = this.getComputedTextLength(),
          tspan = text.text();
        if (length > maxw) {
          var str = text.text(),
            avg = length / str.length,
            end = Math.floor(maxw / avg);
          str = str.substr(0, end) + '...';
          tspan = text.text(str);
        }
      });
    };

    chart.getClassName = function (label, yAxisLabel) {
      try {
        return label ? chart.classifyString(label) : chart.classifyString(yAxisLabel);
      } catch (error) {
        console.group('chart.getClassName: ' + error);
      }
    };

    chart.classifyString = function (string) {
      try {
        if (!chart.isString(string)) {
          string = chart.stringify(string);
        }
        return string.replace(/[.]+|[/]+|[\s]+|[*]+|[;]+|[(]+|[)]+|[:]+|[,]+/g, '');
      } catch (error) {
        console.group('chart.classifyString: ' + error);
      }
    };

    chart.isString = function (value) {
      try {
        if (typeof value === 'string') {
          return true;
        } else {
          return false;
        }
      } catch (error) {
        console.group('chart.isString: ' + error);
      }
    };

    chart.stringify = function (value) {
      try {
        var string = value + '';
        return string;
      } catch (error) {
        console.group('chart.stringify: ' + error);
      }
    };

    chart.error = function () {
      // Removes the legend container
      d3.select(elem)
        .selectAll('*')
        .remove();

      var errorWrapper = d3.select(elem)
        .append('div')
        .attr('class', 'errorWrapper')
        .style('height', function () {
          return $(elem)
            .height() + 'px';
        })
        .style('text-align', 'center');

      errorWrapper.append('p')
        .style('font-size', '18px')
        .style('margin-top', function () {
          return $(elem)
            .height() / 3 + 'px';
        })
        .style('line-height', '18px')
        .text('The container is too small for this chart.');
      return chart;
    };

    chart.off = function (event) {
      dispatch.on(event, null);
      return chart;
    };

    chart.destroy = function (_) {
      /*
         Destroys all charts associated with the parent element
         if the argument passed is true. By default the argument
         is true.
         */
      if (!arguments.length || _) {
        destroyFlag = _ || true;

        // Removing chart and all elements associated with it
        d3.select(elem)
          .selectAll('*')
          .remove();

        // Cleaning up event listeners
        chart.off('click');
        chart.off('hover');
        chart.off('brush');
        d3.select(window)
          .on('resize', null);
      }
      destroyFlag = _;
      return chart;
    };

    chart.dispatch = dispatch;

    d3.rebind(chart, dispatch, 'on');
    d3.select(window)
      .on('resize', chart.resize);

    return chart;
  };
});<|MERGE_RESOLUTION|>--- conflicted
+++ resolved
@@ -15,85 +15,24 @@
 
     var chart = {};
 
-<<<<<<< HEAD
-    /* ***** Chart Options ***** */
-    var addLegend = config.addLegend || false;
-    var addTooltip = config.addTooltip || false;
-    var shareYAxis = config.shareYAxis || false;
-    /* ************************* */
-=======
     var addLegend = config.addLegend || true;
     var addTooltip = config.addTooltip || true;
     var shareYAxis = config.shareYAxis || false;
     var isStacked = config.isStacked || false;
->>>>>>> cf06a18a
 
     /* ***** Chart Flags ******* */
     var destroyFlag = false;
     /* ************************* */
 
-<<<<<<< HEAD
-    /* ***** Chart Globals ******* */
-    var dispatch = d3.dispatch('hover', 'click', 'mouseenter', 'mouseleave', 'mouseout', 'mouseover', 'brush');
-    var $elem = $(elem); // cached jquery version of element
-=======
     var dispatch = d3.dispatch('hover', 'click', 'mouseenter', 'mouseleave',
       'mouseout', 'mouseover', 'brush');
     var $elem = $(elem); // cached jquery version of elemen
->>>>>>> cf06a18a
     var latestData;
     var prevSize;
     var xValue = function (d, i) {
       return d.x;
     };
     var yValue = function (d, i) {
-<<<<<<< HEAD
-      return d.y;
-    };
-    /* ************************* */
-
-    var margin = { top: 35, right: 15, bottom: 35, left: 50 };
-    var vis = d3.select(elem);
-    var height;
-    var width;
-    var chartwrapper;
-    var selection;
-    var selectors;
-    var colDomain;
-    var getColors;
-    var legend;
-    var tip;
-    var allLayers;
-    var color = d3.scale.category10();
-    var mousemove;
-    var scrolltop;
-    var allItms = false;
-
-    chart.render = function (data) {
-      try {
-        if (!data) {
-          throw new Error('No valid data');
-        }
-        if (!elem) {
-          throw new Error('No elem provided');
-        }
-
-        // store a copy of the data sent to render, so that it can be resent with .resize()
-        latestData = data;
-
-        // removes elements to redraw the chart on subsequent calls
-        d3.select(elem)
-          .selectAll('*')
-          .remove();
-
-        var chartWrapper = chart.getChartWrapper(elem)[0][0],
-          selection = chart.getSelection(chartWrapper, latestData);
-
-        return chart.getVisualization(selection);
-      } catch (error) {
-        console.group('chart.render: ' + error);
-      }
-=======
       if (isStacked) {
         return d.y0 + d.y;
       }
@@ -268,7 +207,6 @@
       } catch (error) {
         console.group('chart.getColorDict' + error);
       }
->>>>>>> cf06a18a
     };
 
     /* Color domain */
