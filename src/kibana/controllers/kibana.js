define(function (require) {
  var angular = require('angular');

  angular.module('kibana/controllers')
    .controller('Kibana', function (courier, $scope, $rootScope) {
      $rootScope.dataSource = courier.createSource()
<<<<<<< HEAD
        .index('logstash-2014.02.13', 'daily')
=======
        .index('_all')
>>>>>>> 150ceaef
        .size(5);

      // this should be triggered from within the controlling application
      setTimeout(courier.start, 15);
    });

  angular.module('kibana/directives')
    .directive('courierTest', function () {
      return {
        restrict: 'E',
        scope: {
          type: '@'
        },
        controller: function ($rootScope, $scope) {
          var source = $rootScope.dataSource.extend()
            .type($scope.type)
            .source({
              include: 'country'
            })
            .on('results', function (resp) {
              $scope.json = JSON.stringify(resp.hits, null, '  ');
            });

          $scope.$watch('type', source.type);
        },
        template: '<pre>{{json}}</pre>'
      };
    });
});<|MERGE_RESOLUTION|>--- conflicted
+++ resolved
@@ -3,12 +3,8 @@
 
   angular.module('kibana/controllers')
     .controller('Kibana', function (courier, $scope, $rootScope) {
-      $rootScope.dataSource = courier.createSource()
-<<<<<<< HEAD
-        .index('logstash-2014.02.13', 'daily')
-=======
+      $rootScope.dataSource = courier.createSource('search')
         .index('_all')
->>>>>>> 150ceaef
         .size(5);
 
       // this should be triggered from within the controlling application
