define(function (require) {
  var _ = require('lodash');
  require('plugins/visualize/saved_visualizations/saved_visualizations');
  require('plugins/visualize/editor/sidebar');
  require('plugins/visualize/editor/agg_filter');


  require('directives/saved_object_finder');
  require('components/visualize/visualize');
  require('components/clipboard/clipboard');

  require('filters/uriescape');

  require('routes')
  .when('/visualize/create', {
    template: require('text!plugins/visualize/editor/editor.html'),
    resolve: {
      savedVis: function (savedVisualizations, courier, $route, Private) {
        var visTypes = Private(require('registry/vis_types'));
        var visType = _.find(visTypes, {name: $route.current.params.type});
        if (visType.requiresSearch && !$route.current.params.indexPattern && !$route.current.params.savedSearchId) {
          throw new Error('You must provide either an indexPattern or a savedSearchId');
        }

        return savedVisualizations.get($route.current.params)
        .catch(courier.redirectWhenMissing({
          '*': '/visualize'
        }));
      }
    }
  })
  .when('/visualize/edit/:id', {
    template: require('text!plugins/visualize/editor/editor.html'),
    resolve: {
      savedVis: function (savedVisualizations, courier, $route) {
        return savedVisualizations.get($route.current.params.id)
        .catch(courier.redirectWhenMissing({
          'visualization': '/visualize',
          'search': '/settings/objects/savedVisualizations/' + $route.current.params.id,
          'index-pattern': '/settings/objects/savedVisualizations/' + $route.current.params.id,
          'index-pattern-field': '/settings/objects/savedVisualizations/' + $route.current.params.id
        }));
      }
    }
  });

  require('modules')
  .get('app/visualize', [
    'kibana/notify',
    'kibana/courier'
  ])
  .controller('VisEditor', function ($scope, $route, timefilter, AppState, $location, kbnUrl, $timeout, courier, Private, Promise) {

    var _ = require('lodash');
    var onlyDisabled = require('components/filter_bar/lib/onlyDisabled');
    var angular = require('angular');
    var ConfigTemplate = require('utils/config_template');
    var Notifier = require('components/notify/_notifier');
    var docTitle = Private(require('components/doc_title/doc_title'));
    var brushEvent = Private(require('utils/brush_event'));
    var filterBarClickHandler = Private(require('components/filter_bar/filter_bar_click_handler'));

    var notify = new Notifier({
      location: 'Visualization Editor'
    });

    var savedVis = $route.current.locals.savedVis;
    var vis = savedVis.vis;
    var editableVis = vis.clone();
    var searchSource = savedVis.searchSource;

    // config panel templates
    var configTemplate = new ConfigTemplate({
      save: require('text!plugins/visualize/editor/panels/save.html'),
      load: require('text!plugins/visualize/editor/panels/load.html'),
      share: require('text!plugins/visualize/editor/panels/share.html'),
    });

    if (savedVis.id) {
      docTitle.change(savedVis.title);
    }

    var $state = $scope.$state = (function initState() {
      var savedVisState = vis.getState();
      var stateDefaults = {
        linked: !!savedVis.savedSearchId,
        query: searchSource.getOwn('query') || {query_string: {query: '*'}},
        filters: searchSource.getOwn('filter') || [],
        vis: savedVisState
      };

      var $state = new AppState(stateDefaults);

      if (!angular.equals($state.vis, savedVisState)) {
        Promise.try(function () {
          vis.setState($state.vis);
          editableVis.setState($state.vis);
        })
        .catch(courier.redirectWhenMissing({
          'index-pattern-field': '/visualize'
        }));
      }

      return $state;
    }());

    function init() {
      // export some objects
      $scope.savedVis = savedVis;
      $scope.searchSource = searchSource;
      $scope.vis = vis;
      $scope.editableVis = editableVis;
      $scope.state = $state;
      $scope.conf = _.pick($scope, 'doSave', 'savedVis', 'shareData');
      $scope.configTemplate = configTemplate;
<<<<<<< HEAD
      $scope.toggleShare = _.bindKey(configTemplate, 'toggle', 'share');
      $scope.toggleSave = _.bindKey(configTemplate, 'toggle', 'save');
      $scope.toggleLoad = _.bindKey(configTemplate, 'toggle', 'load');
=======
>>>>>>> 77cd2fb0

      editableVis.listeners.click = vis.listeners.click = filterBarClickHandler($state);
      editableVis.listeners.brush = vis.listeners.brush = brushEvent;

      // track state of editable vis vs. "actual" vis
      $scope.stageEditableVis = transferVisState(editableVis, vis, true);
      $scope.resetEditableVis = transferVisState(vis, editableVis);
      $scope.$watch(function () {
        return editableVis.getState();
      }, function (newState) {
        editableVis.dirty = !angular.equals(newState, vis.getState());

        $scope.responseValueAggs = null;
        try {
          $scope.responseValueAggs = editableVis.aggs.getResponseAggs().filter(function (agg) {
            return _.deepGet(agg, 'schema.group') === 'metrics';
          });
        } catch (e) {
          // this can fail when the agg.type is changed but the
          // params have not been set yet. watcher will trigger again
          // when the params update
        }
      }, true);

      $state.replace();

      $scope.$watch('searchSource.get("index").timeFieldName', function (timeField) {
        timefilter.enabled = !!timeField;
      });

      $scope.$watch('state.filters', function (newFilters, oldFilters) {
        if (onlyDisabled(newFilters, oldFilters)) {
          $state.save();
          return;
        }
        if (newFilters !== oldFilters) $scope.fetch();
      });

      $scope.$listen($state, 'fetch_with_changes', function (keys) {
        if (_.contains(keys, 'linked') && $state.linked === true) {
          // abort and reload route
          $route.reload();
          return;
        }

        if (_.contains(keys, 'vis')) {
          // only update when we need to, otherwise colors change and we
          // risk loosing an in-progress result
          vis.setState($state.vis);
          editableVis.setState($state.vis);
        }

        // we use state to track query, must write before we fetch
        if ($state.query && !$state.linked) {
          searchSource.set('query', $state.query);
        } else {
          searchSource.set('query', null);
        }

        if ($state.filters && $state.filters.length) {
          searchSource.set('filter', $state.filters);
        } else {
          searchSource.set('filter', []);
        }

        $scope.fetch();
      });

      // Without this manual emission, we'd miss filters and queries that were on the $state initially
      $state.emit('fetch_with_changes');

      $scope.$listen(timefilter, 'update', _.bindKey($scope, 'fetch'));

      $scope.$on('ready:vis', function () {
        $scope.$emit('application.load');
      });

      $scope.$on('$destroy', function () {
        savedVis.destroy();
      });
    }

    $scope.fetch = function () {
      $state.save();
      searchSource.set('filter', $state.filters);
      if (!$state.linked) searchSource.set('query', $state.query);
      if ($scope.vis.type.requiresSearch) courier.fetch();
    };


    $scope.startOver = function () {
      kbnUrl.change('/visualize', {});
    };

    $scope.doSave = function () {
      savedVis.id = savedVis.title;
      savedVis.visState = $state.vis;

      savedVis.save()
      .then(function (id) {
        configTemplate.close('save');

        if (id) {
          notify.info('Saved Visualization "' + savedVis.title + '"');
          if (savedVis.id === $route.current.params.id) return;
          kbnUrl.change('/visualize/edit/{{id}}', {id: savedVis.id});
        }
      }, notify.fatal);
    };

    $scope.shareData = function () {
      return {
        link: $location.absUrl(),
        // This sucks, but seems like the cleanest way. Uhg.
        embed: '<iframe src="' + $location.absUrl().replace('?', '?embed&') +
          '" height="600" width="800"></iframe>'
      };
    };

    $scope.unlink = function () {
      if (!$state.linked) return;

      $state.linked = false;
      var parent = searchSource.getParent(true);
      var parentsParent = parent.getParent(true);

      // display unlinking for 2 seconds, unless it is double clicked
      $scope.unlinking = $timeout($scope.clearUnlinking, 2000);

      delete savedVis.savedSearchId;
      parent.set('filter', _.union(searchSource.getOwn('filter'), parent.getOwn('filter')));

      // copy over all state except "aggs" and filter, which is already copied
      _(parent.toJSON()).omit('aggs').forOwn(function (val, key) {
        searchSource.set(key, val);
      });

      $state.query = searchSource.get('query');
      $state.filters = searchSource.get('filter');
      searchSource.inherits(parentsParent);
    };

    $scope.clearUnlinking = function () {
      if ($scope.unlinking) {
        $timeout.cancel($scope.unlinking);
        $scope.unlinking = null;
      }
    };

    function transferVisState(fromVis, toVis, fetch) {
      return function () {
        toVis.setState(fromVis.getState());
        editableVis.dirty = false;
        $state.vis = vis.getState();
        $state.save();

        if (fetch) $scope.fetch();
      };
    }

    init();
  });
});<|MERGE_RESOLUTION|>--- conflicted
+++ resolved
@@ -113,12 +113,6 @@
       $scope.state = $state;
       $scope.conf = _.pick($scope, 'doSave', 'savedVis', 'shareData');
       $scope.configTemplate = configTemplate;
-<<<<<<< HEAD
-      $scope.toggleShare = _.bindKey(configTemplate, 'toggle', 'share');
-      $scope.toggleSave = _.bindKey(configTemplate, 'toggle', 'save');
-      $scope.toggleLoad = _.bindKey(configTemplate, 'toggle', 'load');
-=======
->>>>>>> 77cd2fb0
 
       editableVis.listeners.click = vis.listeners.click = filterBarClickHandler($state);
       editableVis.listeners.brush = vis.listeners.brush = brushEvent;
